"""
DuckDuckGo search plugin for Model Context Protocol.
This module implements a web search function using the DuckDuckGo API.
"""

import argparse
import logging
import importlib
import os
from typing import Any

# Configure logging
logging.basicConfig(
    level=logging.INFO,
    format="%(asctime)s - %(name)s - %(levelname)s - %(message)s",
)
logger = logging.getLogger("mcp_duckduckgo")

def initialize_mcp() -> Any:
    """Initialize MCP server and register components."""
    # Import server module and create server instance
    server_module = importlib.import_module(".server", package="mcp_duckduckgo")
    mcp = server_module.create_mcp_server()

    # Import all MCP components to register them
    importlib.import_module(".tools", package="mcp_duckduckgo")
    importlib.import_module(".resources", package="mcp_duckduckgo")
    importlib.import_module(".prompts", package="mcp_duckduckgo")

    return mcp

<<<<<<< HEAD
def main() -> None:
=======
def parse_args():
    """Parse command line arguments."""
    parser = argparse.ArgumentParser(
        description="DuckDuckGo search plugin for Model Context Protocol",
        formatter_class=argparse.RawDescriptionHelpFormatter
    )
    parser.add_argument(
        "--port",
        type=int,
        default=3000,
        help="Port number for the MCP server (default: 3000)"
    )
    return parser.parse_args()

def main():
>>>>>>> fccf83d1
    """Run the MCP server."""
    try:
        # Parse command line arguments
        args = parse_args()

        # Set port via environment variable for FastMCP
        os.environ["MCP_PORT"] = str(args.port)

        # Initialize MCP server
        mcp = initialize_mcp()

        logger.info("Starting DuckDuckGo Search MCP server on port %s", args.port)
        logger.info("Available endpoints:")
        logger.info("- Tool: duckduckgo_web_search")
        logger.info("- Tool: duckduckgo_get_details")
        logger.info("- Tool: duckduckgo_related_searches")
        logger.info("- Resource: docs://search")
        logger.info("- Resource: search://{query}")
        logger.info("- Prompt: search_assistant")

        # Run the MCP server
        # FastMCP reads port from MCP_PORT environment variable
        mcp.run()
    except KeyboardInterrupt:
        logger.info("Server shutdown requested by user")
    except Exception as e:
        logger.error("Error starting server: %s", e, exc_info=True)
        raise

if __name__ == "__main__":
    main()<|MERGE_RESOLUTION|>--- conflicted
+++ resolved
@@ -29,9 +29,6 @@
 
     return mcp
 
-<<<<<<< HEAD
-def main() -> None:
-=======
 def parse_args():
     """Parse command line arguments."""
     parser = argparse.ArgumentParser(
@@ -46,8 +43,7 @@
     )
     return parser.parse_args()
 
-def main():
->>>>>>> fccf83d1
+def main() -> None:
     """Run the MCP server."""
     try:
         # Parse command line arguments
